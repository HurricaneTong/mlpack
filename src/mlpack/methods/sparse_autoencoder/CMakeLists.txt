--- conflicted
+++ resolved
@@ -4,13 +4,9 @@
   sparse_autoencoder.hpp
   sparse_autoencoder_impl.hpp
   sparse_autoencoder_function.hpp
-<<<<<<< HEAD
   sparse_autoencoder_function_impl.hpp
-=======
-  sparse_autoencoder_function.cpp
   maximal_inputs.hpp
   maximal_inputs.cpp
->>>>>>> cd5986e1
 )
 
 # Add directory name to sources.
